{
  "name": "langchain-ai-summary",
  "version": "0.0.1",
  "description": "",
  "author": "",
  "private": true,
  "license": "UNLICENSED",
  "scripts": {
    "build": "nest build",
    "format": "prettier --write \"src/**/*.ts\" \"test/**/*.ts\"",
    "start": "nest start",
    "start:dev": "nest start --watch",
    "start:debug": "nest start --debug --watch",
    "start:prod": "node dist/main",
    "lint": "eslint \"{src,apps,libs,test}/**/*.ts\" --fix",
    "test": "jest",
    "test:watch": "jest --watch",
    "test:cov": "jest --coverage",
    "test:debug": "node --inspect-brk -r tsconfig-paths/register -r ts-node/register node_modules/.bin/jest --runInBand",
    "test:e2e": "jest --config ./test/jest-e2e.json"
  },
  "dependencies": {
    "@langchain/core": "^0.3.71",
    "@langchain/google-genai": "^0.2.16",
    "@langchain/langgraph": "^0.4.4",
    "@nestjs/axios": "^4.0.1",
    "@nestjs/common": "^11.0.1",
    "@nestjs/config": "^4.0.2",
    "@nestjs/core": "^11.0.1",
    "@nestjs/platform-express": "^11.0.1",
    "@nestjs/swagger": "^11.2.0",
<<<<<<< HEAD
    "axios": "^1.11.0",
=======
    "@slack/web-api": "^7.9.3",
>>>>>>> d3a2cff9
    "class-transformer": "^0.5.1",
    "class-validator": "^0.14.2",
    "langchain": "^0.3.30",
    "langfuse": "^3.38.4",
    "reflect-metadata": "^0.2.2",
    "rxjs": "^7.8.1"
  },
  "devDependencies": {
    "@eslint/eslintrc": "^3.2.0",
    "@eslint/js": "^9.18.0",
    "@nestjs/cli": "^11.0.0",
    "@nestjs/schematics": "^11.0.0",
    "@nestjs/testing": "^11.0.1",
    "@types/express": "^5.0.0",
    "@types/jest": "^30.0.0",
    "@types/node": "^22.10.7",
    "@types/supertest": "^6.0.2",
    "eslint": "^9.18.0",
    "eslint-config-prettier": "^10.0.1",
    "eslint-plugin-prettier": "^5.2.2",
    "globals": "^16.0.0",
    "jest": "^30.0.0",
    "prettier": "^3.4.2",
    "source-map-support": "^0.5.21",
    "supertest": "^7.0.0",
    "ts-jest": "^29.2.5",
    "ts-loader": "^9.5.2",
    "ts-node": "^10.9.2",
    "tsconfig-paths": "^4.2.0",
    "typescript": "^5.7.3",
    "typescript-eslint": "^8.20.0"
  },
  "jest": {
    "moduleFileExtensions": [
      "js",
      "json",
      "ts"
    ],
    "rootDir": "src",
    "testRegex": ".*\\.spec\\.ts$",
    "transform": {
      "^.+\\.(t|j)s$": "ts-jest"
    },
    "collectCoverageFrom": [
      "**/*.(t|j)s"
    ],
    "coverageDirectory": "../coverage",
    "testEnvironment": "node"
  }
}<|MERGE_RESOLUTION|>--- conflicted
+++ resolved
@@ -29,11 +29,8 @@
     "@nestjs/core": "^11.0.1",
     "@nestjs/platform-express": "^11.0.1",
     "@nestjs/swagger": "^11.2.0",
-<<<<<<< HEAD
     "axios": "^1.11.0",
-=======
     "@slack/web-api": "^7.9.3",
->>>>>>> d3a2cff9
     "class-transformer": "^0.5.1",
     "class-validator": "^0.14.2",
     "langchain": "^0.3.30",
