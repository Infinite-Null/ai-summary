--- conflicted
+++ resolved
@@ -2,17 +2,16 @@
 import { ConfigModule } from '@nestjs/config';
 import { AiEngineModule } from './ai-engine/ai-engine.module';
 import { AppController } from './app.controller';
-<<<<<<< HEAD
 import { GithubModule } from './github/github.module';
-
-@Module({
-	imports: [ConfigModule.forRoot(), AiEngineModule, GithubModule],
-=======
 import { SlackModule } from './slack/slack.module';
 
 @Module({
-	imports: [ConfigModule.forRoot(), AiEngineModule, SlackModule],
->>>>>>> d3a2cff9
+	imports: [
+		ConfigModule.forRoot(),
+		AiEngineModule,
+		GithubModule,
+		SlackModule,
+	],
 	controllers: [AppController],
 	providers: [],
 })
