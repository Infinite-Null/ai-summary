import {
	AIMessageChunk,
	HumanMessage,
	SystemMessage,
} from '@langchain/core/messages';
import { ChatGoogleGenerativeAI } from '@langchain/google-genai';
import { ChatOpenAI } from '@langchain/openai';
import { BadRequestException, Injectable } from '@nestjs/common';
import { Langfuse } from 'langfuse';
import {
	GoogleModels,
	ModelProvider,
	OpenAIModels,
	QuickAskDTO,
	SupportedModels,
} from './dto/quick-ask.dto';
import { QUICK_ASK_SYSTEM_PROMPT } from './prompts';
import { ChatPromptTemplate } from '@langchain/core/prompts';
import { TextLoader } from 'langchain/document_loaders/fs/text';
import { TokenTextSplitter } from 'langchain/text_splitter';
import { StateGraph, Annotation, Send } from '@langchain/langgraph';
import { Document } from 'langchain/document';
import {
	collapseDocs,
	splitListOfDocs,
} from 'langchain/chains/combine_documents/reduce';

interface SummaryState {
	content: string;
}

const OverallState = Annotation.Root({
	contents: Annotation<string[]>,
	summaries: Annotation<string[]>({
		reducer: (state, update) => state.concat(update),
	}),
	collapsedSummaries: Annotation<Document[]>,
	finalSummary: Annotation<string>,
});

@Injectable()
export class AiEngineService {
<<<<<<< HEAD
	private readonly tokenMax = 4000;
=======
	private readonly langfuse: Langfuse;

	constructor() {
		this.langfuse = new Langfuse({
			publicKey: process.env.LANGFUSE_PUBLIC_KEY,
			secretKey: process.env.LANGFUSE_SECRET_KEY,
			baseUrl: process.env.LANGFUSE_BASE_URL,
		});
	}
>>>>>>> f1c8840a

	/**
	 * Creates an instance of the AI model.
	 *
	 * @param provider - The model provider to use (OpenAI or Google).
	 * @param model - The model to use for the AI engine.
	 * @param temperature - The temperature setting for the model.
	 * @returns An instance of the model or an error if the provider is not supported.
	 */
	createModelInstance(
		provider: ModelProvider = ModelProvider.OPENAI,
		model: SupportedModels = OpenAIModels.GPT_3_5_TURBO,
		temperature: number = 0.7,
	): ChatOpenAI | ChatGoogleGenerativeAI {
		if (!this.validateModel(provider, model)) {
			throw new BadRequestException(
				`Unsupported model ${model} for provider ${provider}.`,
			);
		}

		if (provider === ModelProvider.GOOGLE) {
			return new ChatGoogleGenerativeAI({
				model,
				temperature,
			});
		}

		// Fallback to the default provider (OpenAI).
		return new ChatOpenAI({ model, temperature });
	}

	validateModel(provider: ModelProvider, model: SupportedModels): boolean {
		if (provider === ModelProvider.OPENAI) {
			return Object.values(OpenAIModels).includes(model as OpenAIModels);
		} else if (provider === ModelProvider.GOOGLE) {
			return Object.values(GoogleModels).includes(model as GoogleModels);
		}
		return false;
	}

	/**
	 * Processes a quick ask query and returns a response.
	 *
	 * @param quickAskDto - The DTO containing the user's query and model/provider details.
	 * @returns A response from the AI engine.
	 */
	async quickAsk({
		provider,
		userQuery,
		model,
		temperature,
	}: QuickAskDTO): Promise<AIMessageChunk> {
		const messages = [
			new SystemMessage(QUICK_ASK_SYSTEM_PROMPT),
			new HumanMessage(userQuery),
		];

		const trace = this.langfuse.trace({
			name: 'ai-poc',
			metadata: {
				provider,
				userQuery,
				model,
				temperature,
			},
		});

		const modelInstance = this.createModelInstance(
			provider,
			model,
			temperature,
		);

		const generation = trace.generation({
			name: `${provider}-${model}-generation`,
			model: model || 'gpt-3.5-turbo',
			input: { messages: userQuery },
			modelParameters: {
				temperature: temperature || 0.7,
			},
		});

		const response = await modelInstance.invoke(messages);

		generation.end({
			output: response.content,
		});

		await this.langfuse.shutdownAsync();

		return response;
	}

	/**
	 * Performs a map-reduce summarization of the provided data.
	 */
	async mapReduceSummarization() {
		const llm = this.createModelInstance(
			ModelProvider.GOOGLE,
			GoogleModels.GEMINI_2_FLASH,
			0.7,
		);

		// Load documents using a text based loader.
		const loader = new TextLoader('dataset.txt');
		const docs = await loader.load();

		const mapPrompt = ChatPromptTemplate.fromMessages([
			['user', 'Write a concise summary of the following: \n\n{context}'],
		]);

		const reduceTemplate = `
			The following is a set of summaries:
			{docs}
			Take these and distill it into a final, consolidated summary
			of the main themes.
		`;

		const reducePrompt = ChatPromptTemplate.fromMessages([
			['user', reduceTemplate],
		]);

		const textSplitter = new TokenTextSplitter({
			chunkSize: 1000,
			chunkOverlap: 0,
		});

		const splitDocs = await textSplitter.splitDocuments(docs);
		const maxTokens = this.tokenMax;

		// UTILS METHODS.
		async function lengthFunction(documents: Document[]) {
			const tokenCounts = await Promise.all(
				documents.map(async (doc) => {
					return llm.getNumTokens(doc.pageContent);
				}),
			);
			return tokenCounts.reduce((sum, count) => sum + count, 0);
		}

		async function _reduce(input) {
			const prompt = await reducePrompt.invoke({
				docs: input as Document[],
			});
			const response = await llm.invoke(prompt);
			return String(
				typeof response.content === 'object'
					? JSON.stringify(response.content)
					: response.content,
			);
		}

		const mapSummaries = (state: typeof OverallState.State) => {
			return state.contents.map(
				(content) => new Send('generateSummary', { content }),
			);
		};

		async function shouldCollapse(state: typeof OverallState.State) {
			const numTokens = await lengthFunction(state.collapsedSummaries);
			if (numTokens > maxTokens) {
				return 'collapseSummaries';
			} else {
				return 'generateFinalSummary';
			}
		}

		// GENERATE SUMMARY.
		const generateSummary = async (
			state: SummaryState,
		): Promise<{ summaries: string[] }> => {
			const prompt = await mapPrompt.invoke({ context: state.content });
			const response = await llm.invoke(prompt);
			return {
				summaries: [
					typeof response.content === 'object'
						? JSON.stringify(response.content)
						: String(response.content),
				],
			};
		};

		// COLLECT SUMMARIES.
		const collectSummaries = (state: typeof OverallState.State) => {
			return {
				collapsedSummaries: state.summaries.map(
					(summary) => new Document({ pageContent: summary }),
				),
			};
		};

		// COLLAPSE SUMMARIES.
		const collapseSummaries = async (state: typeof OverallState.State) => {
			const docLists = splitListOfDocs(
				state.collapsedSummaries,
				lengthFunction,
				this.tokenMax,
			);
			const results: Document[] = [];
			for (const docList of docLists) {
				results.push(await collapseDocs(docList, _reduce));
			}

			return { collapsedSummaries: results };
		};

		// GENERATE FINAL SUMMARY.
		const generateFinalSummary = async (
			state: typeof OverallState.State,
		) => {
			const response = await _reduce(state.collapsedSummaries);
			return { finalSummary: response };
		};

		// Construct the graph.
		const graph = new StateGraph(OverallState)
			.addNode('generateSummary', generateSummary)
			.addNode('collectSummaries', collectSummaries)
			.addNode('collapseSummaries', collapseSummaries)
			.addNode('generateFinalSummary', generateFinalSummary)
			.addConditionalEdges('__start__', mapSummaries, ['generateSummary'])
			.addEdge('generateSummary', 'collectSummaries')
			.addConditionalEdges('collectSummaries', shouldCollapse, [
				'collapseSummaries',
				'generateFinalSummary',
			])
			.addConditionalEdges('collapseSummaries', shouldCollapse, [
				'collapseSummaries',
				'generateFinalSummary',
			])
			.addEdge('generateFinalSummary', '__end__');

		const app = graph.compile();

		let finalSummary: string | undefined = '';
		for await (const step of await app.stream(
			{ contents: splitDocs.map((doc) => doc.pageContent) },
			{ recursionLimit: 10 },
		)) {
			console.log(Object.keys(step));
			if ('generateFinalSummary' in step) {
				finalSummary = step.generateFinalSummary?.finalSummary;
			}
		}

		return finalSummary;
	}
}<|MERGE_RESOLUTION|>--- conflicted
+++ resolved
@@ -40,9 +40,7 @@
 
 @Injectable()
 export class AiEngineService {
-<<<<<<< HEAD
 	private readonly tokenMax = 4000;
-=======
 	private readonly langfuse: Langfuse;
 
 	constructor() {
@@ -52,7 +50,6 @@
 			baseUrl: process.env.LANGFUSE_BASE_URL,
 		});
 	}
->>>>>>> f1c8840a
 
 	/**
 	 * Creates an instance of the AI model.
@@ -150,11 +147,20 @@
 	 * Performs a map-reduce summarization of the provided data.
 	 */
 	async mapReduceSummarization() {
-		const llm = this.createModelInstance(
-			ModelProvider.GOOGLE,
-			GoogleModels.GEMINI_2_FLASH,
-			0.7,
-		);
+		const provider = ModelProvider.OPENAI;
+		const model = OpenAIModels.GPT_3_5_TURBO;
+		const temperature = 0.8;
+
+		const llm = this.createModelInstance(provider, model, temperature);
+
+		const trace = this.langfuse.trace({
+			name: 'ai-poc-map-reduce-summarization',
+			metadata: {
+				provider,
+				model,
+				temperature,
+			},
+		});
 
 		// Load documents using a text based loader.
 		const loader = new TextLoader('dataset.txt');
@@ -193,11 +199,26 @@
 			return tokenCounts.reduce((sum, count) => sum + count, 0);
 		}
 
-		async function _reduce(input) {
+		async function _reduce(input: Document[]) {
 			const prompt = await reducePrompt.invoke({
-				docs: input as Document[],
-			});
+				docs: input,
+			});
+
+			const generation = trace.generation({
+				name: `${provider}-${model}-generation`,
+				model: model,
+				input: { messages: prompt },
+				modelParameters: {
+					temperature: temperature,
+				},
+			});
+
 			const response = await llm.invoke(prompt);
+
+			generation.end({
+				output: response.content,
+			});
+
 			return String(
 				typeof response.content === 'object'
 					? JSON.stringify(response.content)
@@ -224,8 +245,22 @@
 		const generateSummary = async (
 			state: SummaryState,
 		): Promise<{ summaries: string[] }> => {
+			const generation = trace.generation({
+				name: `${provider}-${model}-generation`,
+				model: model,
+				input: { messages: state.content },
+				modelParameters: {
+					temperature: temperature,
+				},
+			});
+
 			const prompt = await mapPrompt.invoke({ context: state.content });
 			const response = await llm.invoke(prompt);
+
+			generation.end({
+				output: response.content,
+			});
+
 			return {
 				summaries: [
 					typeof response.content === 'object'
@@ -298,6 +333,7 @@
 			}
 		}
 
+		await this.langfuse.shutdownAsync();
 		return finalSummary;
 	}
 }