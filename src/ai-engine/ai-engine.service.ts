import {
	AIMessageChunk,
	HumanMessage,
	SystemMessage,
} from '@langchain/core/messages';
import { StringOutputParser } from '@langchain/core/output_parsers';
import {
	ChatGoogleGenerativeAI,
	GoogleGenerativeAIEmbeddings,
} from '@langchain/google-genai';
import { ChatOpenAI, OpenAIEmbeddings } from '@langchain/openai';
import { BadRequestException, Injectable } from '@nestjs/common';
import fs from 'fs';
import { createStuffDocumentsChain } from 'langchain/chains/combine_documents';
import { Document } from 'langchain/document';
import { Langfuse } from 'langfuse';

import { PromptTemplate } from '@langchain/core/prompts';
import { RecursiveCharacterTextSplitter } from 'langchain/text_splitter';
import {
	GoogleModels,
	ModelProvider,
	OpenAIModels,
	QuickAskDTO,
	SupportedModels,
} from './dto/quick-ask.dto';
import { SummaryStuffDTO } from './dto/summary-dto';
import { QUICK_ASK_SYSTEM_PROMPT } from './prompts';
import { ChatPromptTemplate } from '@langchain/core/prompts';
import { TextLoader } from 'langchain/document_loaders/fs/text';
import { TokenTextSplitter } from 'langchain/text_splitter';
import { StateGraph, Annotation, Send } from '@langchain/langgraph';
import { Document } from 'langchain/document';
import {
	collapseDocs,
	splitListOfDocs,
} from 'langchain/chains/combine_documents/reduce';

interface SummaryState {
	content: string;
}

const OverallState = Annotation.Root({
	contents: Annotation<string[]>,
	summaries: Annotation<string[]>({
		reducer: (state, update) => state.concat(update),
	}),
	collapsedSummaries: Annotation<Document[]>,
	finalSummary: Annotation<string>,
});

@Injectable()
export class AiEngineService {
	private readonly tokenMax = 4000;
	private readonly langfuse: Langfuse;

	constructor() {
		this.langfuse = new Langfuse({
			publicKey: process.env.LANGFUSE_PUBLIC_KEY,
			secretKey: process.env.LANGFUSE_SECRET_KEY,
			baseUrl: process.env.LANGFUSE_BASE_URL,
		});
	}

	/**
	 * Creates an instance of the AI model.
	 *
	 * @param provider - The model provider to use (OpenAI or Google).
	 * @param model - The model to use for the AI engine.
	 * @param temperature - The temperature setting for the model.
	 * @returns An instance of the model or an error if the provider is not supported.
	 */
	createModelInstance(
		provider: ModelProvider = ModelProvider.OPENAI,
		model: SupportedModels = OpenAIModels.GPT_3_5_TURBO,
		temperature: number = 0.7,
	): ChatOpenAI | ChatGoogleGenerativeAI {
		if (!this.validateModel(provider, model)) {
			throw new BadRequestException(
				`Unsupported model ${model} for provider ${provider}.`,
			);
		}

		if (provider === ModelProvider.GOOGLE) {
			return new ChatGoogleGenerativeAI({
				model,
				temperature,
			});
		}

		// Fallback to the default provider (OpenAI).
		return new ChatOpenAI({ model, temperature });
	}

	createEmbeddingInstance(
		provider: ModelProvider = ModelProvider.OPENAI,
		model: SupportedModels = OpenAIModels.GPT_3_5_TURBO,
	): OpenAIEmbeddings | GoogleGenerativeAIEmbeddings {
		if (!this.validateModel(provider, model)) {
			throw new BadRequestException(
				`Unsupported model ${model} for provider ${provider}.`,
			);
		}

		if (provider === ModelProvider.GOOGLE) {
			return new GoogleGenerativeAIEmbeddings({
				apiKey: process.env.GOOGLE_API_KEY,
				model: 'embedding-001',
			});
		}

		// Fallback to the default provider (OpenAI).
		return new OpenAIEmbeddings({
			apiKey: process.env.OPENAI_API_KEY,
			model: 'text-embedding-ada-002',
		});
	}

	validateModel(provider: ModelProvider, model: SupportedModels): boolean {
		if (provider === ModelProvider.OPENAI) {
			return Object.values(OpenAIModels).includes(model as OpenAIModels);
		} else if (provider === ModelProvider.GOOGLE) {
			return Object.values(GoogleModels).includes(model as GoogleModels);
		}
		return false;
	}

	/**
	 * Processes a quick ask query and returns a response.
	 *
	 * @param quickAskDto - The DTO containing the user's query and model/provider details.
	 * @returns A response from the AI engine.
	 */
	async quickAsk({
		provider,
		userQuery,
		model,
		temperature,
	}: QuickAskDTO): Promise<AIMessageChunk> {
		const messages = [
			new SystemMessage(QUICK_ASK_SYSTEM_PROMPT),
			new HumanMessage(userQuery),
		];

		const trace = this.langfuse.trace({
			name: 'ai-poc',
			metadata: {
				provider,
				userQuery,
				model,
				temperature,
			},
		});

		const modelInstance = this.createModelInstance(
			provider,
			model,
			temperature,
		);

		const generation = trace.generation({
			name: `${provider}-${model}-generation`,
			model: model || 'gpt-3.5-turbo',
			input: { messages: userQuery },
			modelParameters: {
				temperature: temperature || 0.7,
			},
		});

		const response = await modelInstance.invoke(messages);

		generation.end({
			output: response.content,
		});

		await this.langfuse.shutdownAsync();

		return response;
	}

<<<<<<< HEAD
	async summerizeStuff({ provider, model, temperature }: SummaryStuffDTO) {
		const fileData = fs.readFileSync(__dirname + '/dataset.txt', 'utf-8');

		const splitter = new RecursiveCharacterTextSplitter({
			chunkSize: 500,
			chunkOverlap: 50,
		});

		const docs = await splitter.splitDocuments([
			new Document({ pageContent: fileData }),
		]);

		const llm = this.createModelInstance(provider, model, temperature);
		const prompt = PromptTemplate.fromTemplate(
			'Summarize the main themes retrieved from docs: {context}',
		);

		const chain = await createStuffDocumentsChain({
			llm,
			outputParser: new StringOutputParser(),
			prompt,
		});

		// Normal
		const result = await chain.invoke({ context: docs });

		return { summary: result };
=======
	/**
	 * Performs a map-reduce summarization of the provided data.
	 */
	async mapReduceSummarization() {
		const provider = ModelProvider.OPENAI;
		const model = OpenAIModels.GPT_3_5_TURBO;
		const temperature = 0.8;

		const llm = this.createModelInstance(provider, model, temperature);

		const trace = this.langfuse.trace({
			name: 'ai-poc-map-reduce-summarization',
			metadata: {
				provider,
				model,
				temperature,
			},
		});

		// Load documents using a text based loader.
		const loader = new TextLoader('dataset.txt');
		const docs = await loader.load();

		const mapPrompt = ChatPromptTemplate.fromMessages([
			['user', 'Write a concise summary of the following: \n\n{context}'],
		]);

		const reduceTemplate = `
			The following is a set of summaries:
			{docs}
			Take these and distill it into a final, consolidated summary
			of the main themes.
		`;

		const reducePrompt = ChatPromptTemplate.fromMessages([
			['user', reduceTemplate],
		]);

		const textSplitter = new TokenTextSplitter({
			chunkSize: 1000,
			chunkOverlap: 0,
		});

		const splitDocs = await textSplitter.splitDocuments(docs);
		const maxTokens = this.tokenMax;

		// UTILS METHODS.
		async function lengthFunction(documents: Document[]) {
			const tokenCounts = await Promise.all(
				documents.map(async (doc) => {
					return llm.getNumTokens(doc.pageContent);
				}),
			);
			return tokenCounts.reduce((sum, count) => sum + count, 0);
		}

		async function _reduce(input: Document[]) {
			const prompt = await reducePrompt.invoke({
				docs: input,
			});

			const generation = trace.generation({
				name: `${provider}-${model}-generation`,
				model: model,
				input: { messages: prompt },
				modelParameters: {
					temperature: temperature,
				},
			});

			const response = await llm.invoke(prompt);

			generation.end({
				output: response.content,
			});

			return String(
				typeof response.content === 'object'
					? JSON.stringify(response.content)
					: response.content,
			);
		}

		const mapSummaries = (state: typeof OverallState.State) => {
			return state.contents.map(
				(content) => new Send('generateSummary', { content }),
			);
		};

		async function shouldCollapse(state: typeof OverallState.State) {
			const numTokens = await lengthFunction(state.collapsedSummaries);
			if (numTokens > maxTokens) {
				return 'collapseSummaries';
			} else {
				return 'generateFinalSummary';
			}
		}

		// GENERATE SUMMARY.
		const generateSummary = async (
			state: SummaryState,
		): Promise<{ summaries: string[] }> => {
			const generation = trace.generation({
				name: `${provider}-${model}-generation`,
				model: model,
				input: { messages: state.content },
				modelParameters: {
					temperature: temperature,
				},
			});

			const prompt = await mapPrompt.invoke({ context: state.content });
			const response = await llm.invoke(prompt);

			generation.end({
				output: response.content,
			});

			return {
				summaries: [
					typeof response.content === 'object'
						? JSON.stringify(response.content)
						: String(response.content),
				],
			};
		};

		// COLLECT SUMMARIES.
		const collectSummaries = (state: typeof OverallState.State) => {
			return {
				collapsedSummaries: state.summaries.map(
					(summary) => new Document({ pageContent: summary }),
				),
			};
		};

		// COLLAPSE SUMMARIES.
		const collapseSummaries = async (state: typeof OverallState.State) => {
			const docLists = splitListOfDocs(
				state.collapsedSummaries,
				lengthFunction,
				this.tokenMax,
			);
			const results: Document[] = [];
			for (const docList of docLists) {
				results.push(await collapseDocs(docList, _reduce));
			}

			return { collapsedSummaries: results };
		};

		// GENERATE FINAL SUMMARY.
		const generateFinalSummary = async (
			state: typeof OverallState.State,
		) => {
			const response = await _reduce(state.collapsedSummaries);
			return { finalSummary: response };
		};

		// Construct the graph.
		const graph = new StateGraph(OverallState)
			.addNode('generateSummary', generateSummary)
			.addNode('collectSummaries', collectSummaries)
			.addNode('collapseSummaries', collapseSummaries)
			.addNode('generateFinalSummary', generateFinalSummary)
			.addConditionalEdges('__start__', mapSummaries, ['generateSummary'])
			.addEdge('generateSummary', 'collectSummaries')
			.addConditionalEdges('collectSummaries', shouldCollapse, [
				'collapseSummaries',
				'generateFinalSummary',
			])
			.addConditionalEdges('collapseSummaries', shouldCollapse, [
				'collapseSummaries',
				'generateFinalSummary',
			])
			.addEdge('generateFinalSummary', '__end__');

		const app = graph.compile();

		let finalSummary: string | undefined = '';
		for await (const step of await app.stream(
			{ contents: splitDocs.map((doc) => doc.pageContent) },
			{ recursionLimit: 10 },
		)) {
			console.log(Object.keys(step));
			if ('generateFinalSummary' in step) {
				finalSummary = step.generateFinalSummary?.finalSummary;
			}
		}

		await this.langfuse.shutdownAsync();
		return finalSummary;
>>>>>>> ea0889b6
	}
}<|MERGE_RESOLUTION|>--- conflicted
+++ resolved
@@ -178,35 +178,6 @@
 		return response;
 	}
 
-<<<<<<< HEAD
-	async summerizeStuff({ provider, model, temperature }: SummaryStuffDTO) {
-		const fileData = fs.readFileSync(__dirname + '/dataset.txt', 'utf-8');
-
-		const splitter = new RecursiveCharacterTextSplitter({
-			chunkSize: 500,
-			chunkOverlap: 50,
-		});
-
-		const docs = await splitter.splitDocuments([
-			new Document({ pageContent: fileData }),
-		]);
-
-		const llm = this.createModelInstance(provider, model, temperature);
-		const prompt = PromptTemplate.fromTemplate(
-			'Summarize the main themes retrieved from docs: {context}',
-		);
-
-		const chain = await createStuffDocumentsChain({
-			llm,
-			outputParser: new StringOutputParser(),
-			prompt,
-		});
-
-		// Normal
-		const result = await chain.invoke({ context: docs });
-
-		return { summary: result };
-=======
 	/**
 	 * Performs a map-reduce summarization of the provided data.
 	 */
@@ -399,6 +370,34 @@
 
 		await this.langfuse.shutdownAsync();
 		return finalSummary;
->>>>>>> ea0889b6
+	}
+
+	async summerizeStuff({ provider, model, temperature }: SummaryStuffDTO) {
+		const fileData = fs.readFileSync(__dirname + '/dataset.txt', 'utf-8');
+
+		const splitter = new RecursiveCharacterTextSplitter({
+			chunkSize: 500,
+			chunkOverlap: 50,
+		});
+
+		const docs = await splitter.splitDocuments([
+			new Document({ pageContent: fileData }),
+		]);
+
+		const llm = this.createModelInstance(provider, model, temperature);
+		const prompt = PromptTemplate.fromTemplate(
+			'Summarize the main themes retrieved from docs: {context}',
+		);
+
+		const chain = await createStuffDocumentsChain({
+			llm,
+			outputParser: new StringOutputParser(),
+			prompt,
+		});
+
+		// Normal
+		const result = await chain.invoke({ context: docs });
+
+		return { summary: result };
 	}
 }