--- conflicted
+++ resolved
@@ -12,6 +12,7 @@
 import { Langfuse } from 'langfuse';
 import { GithubService } from 'src/github/github.service';
 import { SlackService } from 'src/slack/slack.service';
+import { GoogleDocService } from 'src/google-doc/google-doc.service';
 import {
 	GoogleModels,
 	ModelProvider,
@@ -24,11 +25,6 @@
 import { MapReduceService } from './summarization-algorithm/map-reduce.service';
 import { StuffService } from './summarization-algorithm/stuff.service';
 import { ProjectSummarySchema } from './types/output';
-<<<<<<< HEAD
-import { GithubService } from 'src/github/github.service';
-import { GoogleDocService } from 'src/google-doc/google-doc.service';
-=======
->>>>>>> 43ddc87e
 
 @Injectable()
 export class AiEngineService {
