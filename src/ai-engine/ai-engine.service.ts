--- conflicted
+++ resolved
@@ -9,12 +9,8 @@
 import { FORMAT } from './prompts';
 import { MapReduceService } from './summarization-algorithm/map-reduce.service';
 import { StuffService } from './summarization-algorithm/stuff.service';
-<<<<<<< HEAD
 import { ProjectSummarySchema, Algorithm } from './types';
-=======
-import { ProjectSummarySchema } from './types/output';
 import { ModelFactoryService } from 'src/model-factory/model-factory.service';
->>>>>>> 77c6a8a4
 
 @Injectable()
 export class AiEngineService {
@@ -104,19 +100,15 @@
 			},
 		});
 
-<<<<<<< HEAD
 		const { startDate, endDate, projectName, projectStatus, docName } =
 			metadata;
 
-		const llm = this.createModelInstance(provider, model, temperature);
-=======
 		this.prompt = await this.langfuse.getPrompt('ai-summary-poc');
 		const llm = this.modelFactoryService.createModelInstance(
 			provider,
 			model,
 			temperature,
 		);
->>>>>>> 77c6a8a4
 
 		// Format dates to readable format (DD MMM YYYY)
 		const formatDate = (dateString: string) => {
