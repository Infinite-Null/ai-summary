--- conflicted
+++ resolved
@@ -22,12 +22,8 @@
 import { QUICK_ASK_SYSTEM_PROMPT } from './prompts';
 import { MapReduceService } from './summarization-algorithm/map-reduce.service';
 import { StuffService } from './summarization-algorithm/stuff.service';
-<<<<<<< HEAD
-import { SlackService } from 'src/slack/slack.service';
+import { ProjectSummarySchema } from './types/output';
 import { GithubService } from 'src/github/github.service';
-=======
-import { ProjectSummarySchema } from './types/output';
->>>>>>> 38ecb0a1
 
 @Injectable()
 export class AiEngineService {
