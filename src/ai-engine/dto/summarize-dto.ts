--- conflicted
+++ resolved
@@ -14,14 +14,7 @@
 	ModelProvider,
 	OpenAIModels,
 	type SupportedModels,
-<<<<<<< HEAD
-} from './quick-ask.dto';
-import { ApiProperty } from '@nestjs/swagger';
-import { GitHubIssueQueryCustomDateRangeDTO } from './github-query-dto';
-import { Type } from 'class-transformer';
-=======
 } from '../types';
->>>>>>> 35c78fef
 
 export class SummarizeDTO {
 	@IsOptional()
@@ -117,11 +110,11 @@
 
 	@IsOptional()
 	@ValidateNested()
-	@Type(() => GitHubIssueQueryCustomDateRangeDTO)
+	@Type(() => GitHubQueryDTO)
 	@ApiProperty({
-		type: GitHubIssueQueryCustomDateRangeDTO,
+		type: GitHubQueryDTO,
 		description: 'GitHub specific data for LLM ingestion.',
 		required: false,
 	})
-	githubData: GitHubIssueQueryCustomDateRangeDTO;
+	githubData: GitHubQueryDTO;
 }