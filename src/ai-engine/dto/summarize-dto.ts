--- conflicted
+++ resolved
@@ -14,17 +14,10 @@
 	ModelProvider,
 	OpenAIModels,
 	type SupportedModels,
-<<<<<<< HEAD
-} from './quick-ask.dto';
-import { ApiProperty } from '@nestjs/swagger';
-import { GitHubQueryDTO } from './github-query-dto';
-import { Type } from 'class-transformer';
+} from '../types';
 import { SlackQueryDTO } from './slack-query-dto';
 import { MetadataQueryDTO } from './metadata-query-dto';
 import { Algorithm } from '../types';
-=======
-} from '../types';
->>>>>>> 77c6a8a4
 
 export class SummarizeDTO {
 	@IsOptional()
